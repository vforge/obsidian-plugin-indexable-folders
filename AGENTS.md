# Obsidian community plugin

## Project overview

- Target: Obsidian Community Plugin (TypeScript → bundled JavaScript).
- Entry point: `main.ts` compiled to `main.js` and loaded by Obsidian.
- Required release artifacts: `main.js`, `manifest.json`, and optional `styles.css`.

## Environment & tooling

- Node.js: use current LTS (Node 18+ recommended).
- **Package manager: pnpm** (required for this sample - `package.json` defines pnpm scripts and dependencies).
- **Bundler: esbuild** (required for this sample - `esbuild.config.mjs` and build scripts depend on it). Alternative bundlers like Rollup or webpack are acceptable for other projects if they bundle all external dependencies into `main.js`.
- Types: `obsidian` type definitions.

**Note**: This sample project has specific technical dependencies on pnpm and esbuild. If you're creating a plugin from scratch, you can choose different tools, but you'll need to replace the build configuration accordingly.

### Install

```bash
pnpm install
```

### Dev (watch)

```bash
pnpm dev
```

### Production build

```bash
pnpm build
```

## Linting

<<<<<<< HEAD
- To use eslint install eslint from terminal: `pnpm add -g eslint`
- To use eslint to analyze this project use this command: `pnpm lint`
=======
- To use eslint install eslint from terminal: `pnpm install -g eslint`
- To use eslint to analyze this project use this command: `eslint main.ts`
>>>>>>> 5317e49d
- eslint will then create a report with suggestions for code improvement by file and line number.
- If your source code is in a folder, such as `src`, you can use eslint with this command to analyze all files in that folder: `pnpm exec eslint ./src/`

## File & folder conventions

- **Organize code into multiple files**: Split functionality across separate modules rather than putting everything in `main.ts`.
- Source lives in `src/`. Keep `main.ts` small and focused on plugin lifecycle (loading, unloading, registering commands).
- **Example file structure**:

  ```
  src/
    main.ts           # Plugin entry point, lifecycle management
    settings.ts       # Settings interface and defaults
    commands/         # Command implementations
      command1.ts
      command2.ts
    ui/              # UI components, modals, views
      modal.ts
      view.ts
    utils/           # Utility functions, helpers
      helpers.ts
      constants.ts
    types.ts         # TypeScript interfaces and types
  ```

- **Do not commit build artifacts**: Never commit `node_modules/`, `main.js`, or other generated files to version control.
- Keep the plugin small. Avoid large dependencies. Prefer browser-compatible packages.
- Generated output should be placed at the plugin root or `dist/` depending on your build setup. Release artifacts must end up at the top level of the plugin folder in the vault (`main.js`, `manifest.json`, `styles.css`).

## Manifest rules (`manifest.json`)

- Must include (non-exhaustive):  
  - `id` (plugin ID; for local dev it should match the folder name)  
  - `name`  
  - `version` (Semantic Versioning `x.y.z`)  
  - `minAppVersion`  
  - `description`  
  - `isDesktopOnly` (boolean)  
  - Optional: `author`, `authorUrl`, `fundingUrl` (string or map)
- Never change `id` after release. Treat it as stable API.
- Keep `minAppVersion` accurate when using newer APIs.
- Canonical requirements are coded here: <https://github.com/obsidianmd/obsidian-releases/blob/master/.github/workflows/validate-plugin-entry.yml>

## Testing

- Manual install for testing: copy `main.js`, `manifest.json`, `styles.css` (if any) to:

  ```
  <Vault>/.obsidian/plugins/<plugin-id>/
  ```

- Reload Obsidian and enable the plugin in **Settings → Community plugins**.

## Commands & settings

- Any user-facing commands should be added via `this.addCommand(...)`.
- If the plugin has configuration, provide a settings tab and sensible defaults.
- Persist settings using `this.loadData()` / `this.saveData()`.
- Use stable command IDs; avoid renaming once released.

## Versioning & releases

- Bump `version` in `manifest.json` (SemVer) and update `versions.json` to map plugin version → minimum app version.
- Create a GitHub release whose tag exactly matches `manifest.json`'s `version`. Do not use a leading `v`.
- Attach `manifest.json`, `main.js`, and `styles.css` (if present) to the release as individual assets.
- After the initial release, follow the process to add/update your plugin in the community catalog as required.

## Security, privacy, and compliance

Follow Obsidian's **Developer Policies** and **Plugin Guidelines**. In particular:

- Default to local/offline operation. Only make network requests when essential to the feature.
- No hidden telemetry. If you collect optional analytics or call third-party services, require explicit opt-in and document clearly in `README.md` and in settings.
- Never execute remote code, fetch and eval scripts, or auto-update plugin code outside of normal releases.
- Minimize scope: read/write only what's necessary inside the vault. Do not access files outside the vault.
- Clearly disclose any external services used, data sent, and risks.
- Respect user privacy. Do not collect vault contents, filenames, or personal information unless absolutely necessary and explicitly consented.
- Avoid deceptive patterns, ads, or spammy notifications.
- Register and clean up all DOM, app, and interval listeners using the provided `register*` helpers so the plugin unloads safely.

## UX & copy guidelines (for UI text, commands, settings)

- Prefer sentence case for headings, buttons, and titles.
- Use clear, action-oriented imperatives in step-by-step copy.
- Use **bold** to indicate literal UI labels. Prefer "select" for interactions.
- Use arrow notation for navigation: **Settings → Community plugins**.
- Keep in-app strings short, consistent, and free of jargon.

## Performance

- Keep startup light. Defer heavy work until needed.
- Avoid long-running tasks during `onload`; use lazy initialization.
- Batch disk access and avoid excessive vault scans.
- Debounce/throttle expensive operations in response to file system events.

## Coding conventions

- TypeScript with `"strict": true` preferred.
- **Keep `main.ts` minimal**: Focus only on plugin lifecycle (onload, onunload, addCommand calls). Delegate all feature logic to separate modules.
- **Split large files**: If any file exceeds ~200-300 lines, consider breaking it into smaller, focused modules.
- **Use clear module boundaries**: Each file should have a single, well-defined responsibility.
- Bundle everything into `main.js` (no unbundled runtime deps).
- Avoid Node/Electron APIs if you want mobile compatibility; set `isDesktopOnly` accordingly.
- Prefer `async/await` over promise chains; handle errors gracefully.

## Mobile

- Where feasible, test on iOS and Android.
- Don't assume desktop-only behavior unless `isDesktopOnly` is `true`.
- Avoid large in-memory structures; be mindful of memory and storage constraints.

## Agent do/don't

**Do**

- Add commands with stable IDs (don't rename once released).
- Provide defaults and validation in settings.
- Write idempotent code paths so reload/unload doesn't leak listeners or intervals.
- Use `this.register*` helpers for everything that needs cleanup.

**Don't**

- Introduce network calls without an obvious user-facing reason and documentation.
- Ship features that require cloud services without clear disclosure and explicit opt-in.
- Store or transmit vault contents unless essential and consented.

## Common tasks

### Organize code across multiple files

**main.ts** (minimal, lifecycle only):

```ts
import { Plugin } from "obsidian";
import { MySettings, DEFAULT_SETTINGS } from "./settings";
import { registerCommands } from "./commands";

export default class MyPlugin extends Plugin {
  settings: MySettings;

  async onload() {
    this.settings = Object.assign({}, DEFAULT_SETTINGS, await this.loadData());
    registerCommands(this);
  }
}
```

**settings.ts**:

```ts
export interface MySettings {
  enabled: boolean;
  apiKey: string;
}

export const DEFAULT_SETTINGS: MySettings = {
  enabled: true,
  apiKey: "",
};
```

**commands/index.ts**:

```ts
import { Plugin } from "obsidian";
import { doSomething } from "./my-command";

export function registerCommands(plugin: Plugin) {
  plugin.addCommand({
    id: "do-something",
    name: "Do something",
    callback: () => doSomething(plugin),
  });
}
```

### Add a command

```ts
this.addCommand({
  id: "your-command-id",
  name: "Do the thing",
  callback: () => this.doTheThing(),
});
```

### Persist settings

```ts
interface MySettings { enabled: boolean }
const DEFAULT_SETTINGS: MySettings = { enabled: true };

async onload() {
  this.settings = Object.assign({}, DEFAULT_SETTINGS, await this.loadData());
  await this.saveData(this.settings);
}
```

### Register listeners safely

```ts
this.registerEvent(this.app.workspace.on("file-open", f => { /* ... */ }));
this.registerDomEvent(window, "resize", () => { /* ... */ });
this.registerInterval(window.setInterval(() => { /* ... */ }, 1000));
```

## Troubleshooting

<<<<<<< HEAD
- Plugin doesn't load after build: ensure `main.js` and `manifest.json` are at the top level of the plugin folder under `<Vault>/.obsidian/plugins/<plugin-id>/`. 
- Build issues: if `main.js` is missing, run `pnpm build` or `pnpm dev` to compile your TypeScript source code.
=======
- Plugin doesn't load after build: ensure `main.js` and `manifest.json` are at the top level of the plugin folder under `<Vault>/.obsidian/plugins/<plugin-id>/`.
- Build issues: if `main.js` is missing, run `npm run build` or `npm run dev` to compile your TypeScript source code.
>>>>>>> 5317e49d
- Commands not appearing: verify `addCommand` runs after `onload` and IDs are unique.
- Settings not persisting: ensure `loadData`/`saveData` are awaited and you re-render the UI after changes.
- Mobile-only issues: confirm you're not using desktop-only APIs; check `isDesktopOnly` and adjust.

## References

- Obsidian sample plugin: <https://github.com/obsidianmd/obsidian-sample-plugin>
- API documentation: <https://docs.obsidian.md>
- Developer policies: <https://docs.obsidian.md/Developer+policies>
- Plugin guidelines: <https://docs.obsidian.md/Plugins/Releasing/Plugin+guidelines>
- Style guide: <https://help.obsidian.md/style-guide><|MERGE_RESOLUTION|>--- conflicted
+++ resolved
@@ -35,13 +35,8 @@
 
 ## Linting
 
-<<<<<<< HEAD
 - To use eslint install eslint from terminal: `pnpm add -g eslint`
 - To use eslint to analyze this project use this command: `pnpm lint`
-=======
-- To use eslint install eslint from terminal: `pnpm install -g eslint`
-- To use eslint to analyze this project use this command: `eslint main.ts`
->>>>>>> 5317e49d
 - eslint will then create a report with suggestions for code improvement by file and line number.
 - If your source code is in a folder, such as `src`, you can use eslint with this command to analyze all files in that folder: `pnpm exec eslint ./src/`
 
@@ -250,13 +245,8 @@
 
 ## Troubleshooting
 
-<<<<<<< HEAD
 - Plugin doesn't load after build: ensure `main.js` and `manifest.json` are at the top level of the plugin folder under `<Vault>/.obsidian/plugins/<plugin-id>/`. 
 - Build issues: if `main.js` is missing, run `pnpm build` or `pnpm dev` to compile your TypeScript source code.
-=======
-- Plugin doesn't load after build: ensure `main.js` and `manifest.json` are at the top level of the plugin folder under `<Vault>/.obsidian/plugins/<plugin-id>/`.
-- Build issues: if `main.js` is missing, run `npm run build` or `npm run dev` to compile your TypeScript source code.
->>>>>>> 5317e49d
 - Commands not appearing: verify `addCommand` runs after `onload` and IDs are unique.
 - Settings not persisting: ensure `loadData`/`saveData` are awaited and you re-render the UI after changes.
 - Mobile-only issues: confirm you're not using desktop-only APIs; check `isDesktopOnly` and adjust.
